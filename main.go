--- conflicted
+++ resolved
@@ -45,33 +45,21 @@
 	}
 	client := initializeClient(token, &f)
 
-<<<<<<< HEAD
-	ticker := time.NewTicker(f.Interval)
-	defer ticker.Stop()
-
-	ctx, cancel := context.WithCancel(context.Background())
-	defer cancel()
-
-	// Channel used to send runDetection results to the HTTP server
-	outputChan := make(chan []output.Dashboard)
-	output := &Output{}
-=======
-	d := detector.NewDetector(log, client, gcom.NewAPIClient(), flags.MaxConcurrency)
-
-	if flags.ServerMode {
-		if err := runServerMode(&flags, log, d); err != nil {
+	d := detector.NewDetector(log, client, gcom.NewAPIClient(), f.MaxConcurrency)
+
+	if f.Server != "" {
+		if err := runServerMode(&f, log, d); err != nil {
 			log.Errorf("%s\n", err)
 			os.Exit(1)
 		}
 		return
 	}
 
-	if err := runCLIMode(&flags, log, d); err != nil {
+	if err := runCLIMode(&f, log, d); err != nil {
 		log.Errorf("%s\n", err)
 		os.Exit(1)
 	}
 }
->>>>>>> aefbd2eb
 
 // runServerMode runs the program in server (HTTP) mode.
 func runServerMode(flags *flags.Flags, log *logger.LeveledLogger, d *detector.Detector) error {
@@ -114,25 +102,6 @@
 		}
 	}()
 
-<<<<<<< HEAD
-	if f.Server != "" {
-		// Run detection periodically
-		log.Log("Starting periodic detection loop with interval %s", f.Interval)
-		go func() {
-			http.HandleFunc("/output", func(w http.ResponseWriter, r *http.Request) {
-				handleOutputRequest(w, r, output, log)
-			})
-			http.HandleFunc("/ready", func(w http.ResponseWriter, r *http.Request) {
-				handleReadyRequest(w, r, &ready)
-			})
-
-			log.Log("Listening on %s", f.Server)
-			if err := http.ListenAndServe(f.Server, nil); err != nil {
-				log.Errorf("Failed to setup http server: %s\n", err)
-				os.Exit(1)
-			}
-		}()
-=======
 	http.HandleFunc("/output", func(w http.ResponseWriter, r *http.Request) {
 		handleOutputRequest(w, r, &out, log)
 	})
@@ -140,11 +109,9 @@
 		handleReadyRequest(w, r, &ready)
 	})
 
-	serverAddress := fmt.Sprintf(":%d", flags.ServerPort)
-	log.Log("Listening on %s", serverAddress)
-	return http.ListenAndServe(serverAddress, nil)
-}
->>>>>>> aefbd2eb
+	log.Log("Listening on %s", flags.Server)
+	return http.ListenAndServe(flags.Server, nil)
+}
 
 // runCLIMode runs the program in CLI mode.
 func runCLIMode(flags *flags.Flags, log *logger.LeveledLogger, d *detector.Detector) error {
@@ -154,27 +121,12 @@
 	} else {
 		out = output.NewLoggerReadableOutput(log)
 	}
-<<<<<<< HEAD
-
-	// Run detection on startup
-	runDetection(ctx, log, client, f.MaxConcurrency, outputChan)
-
-	for {
-		select {
-		case <-ctx.Done():
-			log.Log("Shutting down")
-			return
-		case <-ticker.C:
-			runDetection(ctx, log, client, f.MaxConcurrency, outputChan)
-		}
-=======
 	data, err := d.Run(context.Background())
 	if err != nil {
 		return fmt.Errorf("run detector: %w", err)
 	}
 	if err := out.Output(data); err != nil {
 		return fmt.Errorf("output: %w", err)
->>>>>>> aefbd2eb
 	}
 	return nil
 }
